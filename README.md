--- conflicted
+++ resolved
@@ -123,15 +123,6 @@
 ├── CODE_OF_CONDUCT.md
 ├── CONTRIBUTING.md
 ├── Cybersecurity_Tools
-<<<<<<< HEAD
-├── DataVizLearning
-│   ├── DataViz_Snippets.ipynb
-│   └── README.md
-=======
-│   └── CLI-based Port Scanner
-│       ├── README.md
-│       └── port-scanner.py
->>>>>>> d1e1db44
 ├── Data_Science
 │   └── Data-science.md
 ├── Deep_Learning
